--- conflicted
+++ resolved
@@ -538,19 +538,8 @@
 
 // calculate the pos target.
 func (ethash *Ethash) CalcPosTarget(chain consensus.ChainReader, minerAddr common.Address, header *types.Header) *big.Int {
-<<<<<<< HEAD
-	var state, _ = ethash.GetAvailableDb(chain,header)
-	miner, _ := delegateminers.GetDepositors(state, minerAddr)
-	var cycleLen int64 = 2000
-	// get the state by block root
-	curCycleNum := new(big.Int).Div(header.Number, big.NewInt(cycleLen))
-	block := chain.GetBlock(header.ParentHash, new(big.Int).Sub(curCycleNum, big.NewInt(cycleLen)).Uint64())
-	state, err := chain.GetState(block.Root())
-	if err != nil {
-=======
 	stat, e := ethash.GetAvailableDb(chain, header)
 	if e != nil {
->>>>>>> e20f2e53
 		return big.NewInt(-1)
 	}
 	miner, _ := delegateminers.GetDepositors(stat, minerAddr)
